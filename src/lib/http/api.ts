--- conflicted
+++ resolved
@@ -66,10 +66,6 @@
   (response) => response,
   (error) => {
     if (error.response?.status === 401) {
-<<<<<<< HEAD
-      // 인증 실패 → 로그인 페이지로 (SSR 안전)
-      if (typeof window !== 'undefined') {
-=======
       const url = error.config?.url || ''
       const state = useAuthStore.getState()
 
@@ -78,7 +74,6 @@
         console.warn('401 Unauthorized (공개 API: redirect 안 함)')
       } else if (state.user?.provider !== 'test') {
         console.warn('401 Unauthorized → 로그인 페이지 이동')
->>>>>>> cc48725c
         window.location.href = '/login'
       }
     }
